"""
TileContents: database interface class.

These classes provide an interface between the database and the top-level
ingest algorithm (AbstractIngester and its subclasses). They also provide
the implementation of the database and tile store side of the ingest
process. They are expected to be independent of the structure of any
particular dataset, but will change if the database schema or tile store
format changes.
"""

import logging
import os
import re
import cube_util
<<<<<<< HEAD
#from abstract_ingester import DatasetError
=======
from abstract_ingester import DatasetError
import numpy as np
>>>>>>> a41439b5

# Set up logger.
LOGGER = logging.getLogger(__name__)
LOGGER.setLevel(logging.INFO)

#
#Constants for PQA mosaic formation:
#
#PQA has valid data if this bit is set
PQA_CONTIGUITY_BIT = 8
#For a mosaiced tile, if a pixel has the contiguity bit unset in all componenet
#tiles, then set it to PQA_NODATA_VALUE in the mosaiced tile
PQA_NODATA_VALUE = 16127

class TileContents(object):
    """TileContents database interface class."""
    
    def __init__(self, tile_root, tile_type_info,
                 tile_footprint, band_stack): 
        """set the tile_footprint over which we want to resample this dataset.
        """
        self.tile_type_id = tile_type_info['tile_type_id']
        self.tile_type_info = tile_type_info
        self.tile_footprint = tile_footprint
        self.band_stack = band_stack
        x_index, y_index = tile_footprint
        tile_output_root = \
            os.path.join(\
            tile_root, tile_type_info['tile_directory'],
            '%s_%s' %(band_stack.dataset_mdd['satellite_tag']+
                      re.sub('\W', '',
                             band_stack.dataset_mdd['sensor_name'])))
        
        tile_output_dir = \
            os.path.join(tile_output_root, 
                         re.sub('\+', '', '%+04d_%+04d' 
                                % (tile_footprint[0], tile_footprint[1])),
                         '%04d' % band_stack.dataset_mdd['start_datetime'].year
                         )

        self.tile_output_path = \
            os.path.join(
            tile_output_dir,
            '_'.join([band_stack.dataset_mdd['satellite_tag'], 
                      re.sub('\W', '', band_stack.dataset_mdd['sensor_name']),
                      band_stack.dataset_mdd['processing_level'],
                      re.sub('\+', '', '%+04d_%+04d' % (x_index, y_index)),
                      re.sub(':', '-', band_stack. \
                                 dataset_mdd['start_datetime'].isoformat())
                      ]) + tile_type_info['file_extension']
            )
        #Set the provisional tile location to be the same as the vrt created
        #for the scenes
        self.temp_tile_output_path = \
                        os.path.join(os.path.dirname(self.band_stack.vrt_name),
                                     os.path.basename(self.tile_output_path))

    def reproject(self):
        """Reproject the scene dataset into tile coordinate reference system
        and extent. This method uses gdalwarp to do the reprojection."""
        x_origin = self.tile_type_info['x_origin']
        y_origin = self.tile_type_info['y_origin']
        x_size = self.tile_type_info['x_size']
        y_size = self.tile_type_info['y_size']
        x_pixel_size = self.tile_type_info['x_pixel_size']
        y_pixel_size = self.tile_type_info['y_pixel_size']
        x0 = x_origin + self.tile_footprint[0] * x_size
        y0 = y_origin + self.tile_footprint[1] * y_size
        tile_extents = (x0, y0, x0 + x_size, y0 + y_size)
        nodata_value = self.band_stack.nodata_list[0]
        #Assume resampling method is the same for all bands, this is
        #because resampling_method is per proessing_level
        #TODO assert this is the case
        first_file_number = self.band_stack.band_dict.keys()[0]
        resampling_method = self.band_stack.band_dict[first_file_number] \
                                     ['resampling_method']
        if nodata_value is not None:
            #TODO: Check this works for PQA, where
            #band_dict[10]['resampling_method'] == None
            nodata_spec = " -srcnodata %d -dstnodata %d" %(nodata_value,
                                                           nodata_value)
        else:
            nodata_spec = ""
        format_spec = ""
        for format_option in self.tile_type_info['format_options'].split(','):
            format_spec = '%s -co %s' % (format_spec, format_option)
                                    
        reproject_cmd = ["gdalwarp -q",
                         " -t_srs %s" % self.tile_type_info['crs'],
                         " -te %f %f %f %f" % tile_extents,
                         "-tr %f %f" %(x_pixel_size, y_pixel_size),
                         "-tap -tap",
                         "-r %s" % resampling_method,
                         nodata_spec,
                         format_spec, 
                         "-overwrite %s %s" % (self.band_stack.vrt_name,
                                               self.temp_tile_output_path)
                         ]
        result = cube_util.execute(reproject_cmd)
        if result['returncode'] != 0:
            raise DatasetError('Unable to perform gdalwarp: ' + ###test commit
                               '"%s" failed: %s' % (reproject_cmd,
                         result['stderr']))
                                    

    def has_data(self):
        """Check if the reprojection gave rise to a tile with valid data.

        Open the file and check if there is data"""
        tile_dataset = gdal.Open(self.temp_tile_output_path)
        data = tile_dataset.ReadAsArray()
        if len(data.shape) == 2:
            data = data[None, :]
        if data.shape[0] != len(self.band_stack.band_dict):
            raise DatasetError("Number of layers (%d) in tile file\n %s\n" \
                               "does not match number of bands (%d) from " \
                               "database." %(data.shape[0],
                                             self.temp_tile_output_path,
                                             len(self.band_stack.band_dict)))
        for file_number in self.band_stack.band_dict:
            nodata_val = self.band_stack.band_dict[file_number]['nodata_value']
            if nodata_val == None:
                if self.band_stack.band_dict[file_number] \
                                            ['level_name'] == 'PQA':
                    #Check if any pixel has the contiguity bit set
                    if (np.bitwise_and(data,
                                       1 << PQA_CONTIGUITY_BIT) > 0).any():
                        return True
                else:
                    #nodata_value of None means all array data is valid
                    return True
            else:
                if (data != nodata_val).any():
                    return True
        #If all comparisons have shown that all array contents are nodata:
        return False

    def remove(self):
        pass

    #
    #Methods that mosaic several tiles together
    #
    def make_pqa_mosaic_tile(self, tile_dict_list, mosaic_pathname):
        """From the PQA tiles in tile_dict_list, create a mosaic tile
        at mosaic_pathname.
        
        For a given pixel, the algorithm is as follows:
        1. If the pixel has contiguity bit unset in all component tiles, then
        set the pixel's value to PQA_NODATA_VALUE.
        2. For a pixel with the contiguity bit set in at least one component
        tile, the mosaic result of Bit n is 1 if and only if it is 1 on all
        componenet tiles for which the contiguity bit is set."""

        template_dataset = gdal.Open(tile_dict_list[0]['tile_pathname'])
        gdal_driver = gdal.GetDriverByName(self.tile_type_info['file_format'])
        #Set datatype formats appropriate to Create() and numpy
        gdal_dtype = template_dataset.GetRasterBand(1).DataType
        numpy_dtype = gdal.GetDataTypeName(gdal_dtype)
        mosaic_dataset = \
                gdal_driver.Create(mosaic_pathname,
                                   template_dataset.RasterXSize,
                                   template_dataset.RasterYSize,
                                   1, gdal_dtype,
                                   self.tile_type_info['format_options']
                                   .split(','))

        if not mosaic_dataset:
            raise DatasetError('Unable to open output dataset %s'
                               % output_dataset)
        
        mosaic_dataset.SetGeoTransform(template_dataset.GetGeoTransform())
        mosaic_dataset.SetProjection(template_dataset.GetProjection())

        output_band = mosaic_dataset.GetRasterBand(1)
        data_array=np.zeros(shape=(mosaic_dataset.RasterYSize,
                                   mosaic_dataset.RasterXSize),
                            dtype=numpy_dtype)
        data_array[...] = -1 # Set all background values to FFFF
    
        overall_data_mask = np.zeros(shape=(mosaic_dataset.RasterYSize, 
                                            mosaic_dataset.RasterXSize),
                                     dtype=np.bool)
        del template_dataset

        # Populate data_array with -masked PQA data
        for pqa_dataset_index in range(len(tile_dict_list)):
            pqa_dataset_path = tile_dict_list[pqa_dataset_index]['tile_pathname']
            pqa_dataset = gdal.Open(pqa_dataset_path)
            if not pqa_dataset:
                raise DatasetError('Unable to open %s' % pqa_dataset_path)
            pqa_array = pqa_dataset.ReadAsArray()
            del pqa_dataset
            # Set all data-containing pixels to true in data_mask
            pqa_data_mask = np.bitwise_and(pqa_array,
                                           1 << PQA_CONTIGUITY_BIT) > 0
            # Update overall_data_mask to true for all valid-data pixels
            overall_data_mask = overall_data_mask | pqa_data_mask
            # At those pixels where this source tile contains valid data,
            # update the mosaiced array with this source tile's PQ results,
            # setting to the mosaic value to 0 if it is 0 in this source tile.
            data_array[pqa_data_mask] = \
                        np.bitwise_and(data_array[pqa_data_mask],
                                       pqa_array[pqa_data_mask])
        # Set all pixels which don't contain data to PQA_NO_DATA_VALUE
        data_array[~overall_data_mask] = PQA_NO_DATA_VALUE
        output_band.WriteArray(data_array)  
        mosaic_dataset.FlushCache()
    
    @staticmethod
    def make_mosaic_vrt(tile_dict_list, mosaic_pathname):
        """From two or more source tiles create a vrt"""
        gdalbuildvrt_cmd = ["gdalbuildvrt -q",
                            "-overwrite",
                            "%s" %mosaic_pathname,
                            "%s" %(" ".join([t['tile_pathname']
                                             for t in tile_dict_list]))]
        result = cube_util.execute(gdalbuildvrt_cmd)
        if result['returncode'] != 0:
            raise DatasetError('Unable to perform gdalbuildvrt: ' +
                               '"%s" failed: %s'\
                               % (gdalbuildvrt_cmd, result['stderr']))<|MERGE_RESOLUTION|>--- conflicted
+++ resolved
@@ -13,13 +13,8 @@
 import os
 import re
 import cube_util
-<<<<<<< HEAD
-#from abstract_ingester import DatasetError
-=======
-from abstract_ingester import DatasetError
+from cube_util import DatasetError
 import numpy as np
->>>>>>> a41439b5
-
 # Set up logger.
 LOGGER = logging.getLogger(__name__)
 LOGGER.setLevel(logging.INFO)
